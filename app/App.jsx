import { Route, Router, useLocation } from 'wouter'

import Header from "./components/Header";
import Content from "./components/Content";
import Footer from "./components/Footer";

import Home from "./pages/Home";
import Register from "./pages/Register";
import Lost from "./pages/Lost";
import Found from "./pages/Found";
import Items from "./pages/Items";

function App() {
  return (
<<<<<<< HEAD
    <div className="min-h-screen font-sans antialiased p-8">
      <h1 className="text-2xl font-bold mb-4">LAF Project</h1>
      Hello I am LAV
      {/* Test boxes with direct CSS styles */}
      <div className="mb-8">
        <h2 className="text-xl font-semibold mb-2">Direct CSS Styles:</h2>
        <div className="red-box">
          This should be a red box with white text (using direct CSS) LAV was here
        </div>
      </div>
      
      {/* Test boxes with inline styles */}
      <div className="mb-8">
        <h2 className="text-xl font-semibold mb-2">Inline Styles:</h2>
        <div style={{ backgroundColor: 'red', color: 'white', padding: '1rem', borderRadius: '0.375rem' }}>
          This should be a red box with white text (using inline styles)
        </div>
      </div>
      
      {/* Test boxes with Tailwind CSS */}
      <div className="mb-8">
        <h2 className="text-xl font-semibold mb-2">Tailwind CSS:</h2>
        <div className="bg-red-500 text-white p-4 rounded-md">
          This should be a red box with white text (using Tailwind)
        </div>
      </div>
=======
    <div className="min-h-screen font-sans antialiased flex flex-col">
      <Header />

      <Content>
        <Router>
          <Route path="/" component={Home} />
          <Route path="/register" component={Register} />
          <Route path="/lost/:secretHash" component={Lost} />
          <Route path="/found/:secretHash/:secret" component={Found} />
          <Route path="/items" component={Items} />
        </Router>
      </Content>

      <Footer />
>>>>>>> f1f3aa1c
    </div>
  );
}

export default App;<|MERGE_RESOLUTION|>--- conflicted
+++ resolved
@@ -12,34 +12,6 @@
 
 function App() {
   return (
-<<<<<<< HEAD
-    <div className="min-h-screen font-sans antialiased p-8">
-      <h1 className="text-2xl font-bold mb-4">LAF Project</h1>
-      Hello I am LAV
-      {/* Test boxes with direct CSS styles */}
-      <div className="mb-8">
-        <h2 className="text-xl font-semibold mb-2">Direct CSS Styles:</h2>
-        <div className="red-box">
-          This should be a red box with white text (using direct CSS) LAV was here
-        </div>
-      </div>
-      
-      {/* Test boxes with inline styles */}
-      <div className="mb-8">
-        <h2 className="text-xl font-semibold mb-2">Inline Styles:</h2>
-        <div style={{ backgroundColor: 'red', color: 'white', padding: '1rem', borderRadius: '0.375rem' }}>
-          This should be a red box with white text (using inline styles)
-        </div>
-      </div>
-      
-      {/* Test boxes with Tailwind CSS */}
-      <div className="mb-8">
-        <h2 className="text-xl font-semibold mb-2">Tailwind CSS:</h2>
-        <div className="bg-red-500 text-white p-4 rounded-md">
-          This should be a red box with white text (using Tailwind)
-        </div>
-      </div>
-=======
     <div className="min-h-screen font-sans antialiased flex flex-col">
       <Header />
 
@@ -54,7 +26,6 @@
       </Content>
 
       <Footer />
->>>>>>> f1f3aa1c
     </div>
   );
 }
